jsoup changelog

**** Release 1.12.2 [PENDING]
  * Improvement: the :has() selector now supports relative selectors. For example, the query
    "div:has(> a)" will select all "div" elements that have at least one direct child "a" element.
    <https://github.com/jhy/jsoup/pull/1214>

  * Improvement: added Element chaining methods for various overridden methods on Node.
    <https://github.com/jhy/jsoup/issues/1193>

  * Improvement: ensure HTTP keepalives work when fetching content via body() and bodyAsBytes().
    <https://github.com/jhy/jsoup/issues/1232>

<<<<<<< HEAD
  * Improvement: set the default max body size in Jsoup.Connection to 2MB (up from 1MB) so fewer people get trimmed
    content if they have not set it, but still in sensible bounds. Also updated the default user-agent to improve
    default compatibility.

  * Improvement: dramatic speed improvement when bulk inserting child nodes into an element (wrapping contents).
    <https://github.com/jhy/jsoup/issues/1281>

  * Bugfix: on pages fetch by Jsoup.Connection, a "Mark Invalid" exception might be incorrectly thrown, or the page may
    miss some data. This occurred on larger pages when the file transfer was chunked, and an invalid HTML entity
    happened to cross a chunk boundary.
    <https://github.com/jhy/jsoup/issues/1218>
=======
  * Improvement: added Element#childrenSize() as a convenience to get the size of an element's element children.
    <https://github.com/jhy/jsoup/pull/1291>
>>>>>>> 4e097487

  * Bugfix: if duplicate attributes in an element exist, retain the first vs the last attribute with the same name. Case
    aware (HTML case-insensitive names, XML are case-sensitive).
    <https://github.com/jhy/jsoup/issues/1219>

  * Bugfix: don't submit input type=button form elements.
    <https://github.com/jhy/jsoup/issues/1231>

  * Bugfix: handle error position reporting correctly and don't blow up in some edge cases.
    <https://github.com/jhy/jsoup/issues/1251>
    <https://github.com/jhy/jsoup/pull/1253>

  * Bugfix: handle the ^= (starts with) selector correctly when the prefix starts with a space.
    <https://github.com/jhy/jsoup/pull/1280>

  * Bugfix: don't strip out zero-width-joiners (or zero-width-non-joiners) when normalizing text. That breaks combined
    emoji (and other text semantics). 🤦‍♂️
    <https://github.com/jhy/jsoup/issues/1269>

  * Bugfix: Evaluator.TagEndsWith (namespaced elements) and Tag disagreed in case-sensitivity. Now correctly matches
    case-insensitively.
    <https://github.com/jhy/jsoup/issues/1257>

  * Bugfix: Don't throw an exception if a selector ends in a space, just trim it.
    <https://github.com/jhy/jsoup/issues/1274>
    
  * Bugfix: HTML parser adds redundant text when parsing self-closing textarea.
    <https://github.com/jhy/jsoup/issues/1220>

  * Bugfix: Don't add spurious whitespace or newlines to HTML or text for inline tags.
    <https://github.com/jhy/jsoup/issues/1305>
    <https://github.com/jhy/jsoup/issues/731>

  * Bugfix: TextNode.outerHtml() wouldn't normalize correctly without a parent.
    <https://github.com/jhy/jsoup/issues/1309>

  * Bugfix: Removed binary input detection as it was causing too many false positives.
    <https://github.com/jhy/jsoup/issues/1250>

  * Various code hygiene updates.

**** Release 1.12.1 [2019-May-12]
  * Change: removed deprecated method to disable TLS cert checking Connection.validateTLSCertificates().

  * Change: some internal methods have been rearranged; if you extended any of the Jsoup internals you may need to make
    updates.

  * Improvement: documents now remember their parser, so when later manipulating them, the correct HTML or XML tree
    builder is reused, as are the parser settings like case preservation.
    <https://github.com/jhy/jsoup/issues/769>

  * Improvement: Jsoup now detects the character set of the input if specified in an XML Declaration, when using the
    HTML parser. Previously that only happened when the XML parser was specified.
    <https://github.com/jhy/jsoup/issues/1009>

  * Improvement: if the document's input character set does not support encoding, flip it to one that does.
    <https://github.com/jhy/jsoup/issues/1007>

  * Improvement: if a start tag is missing a > and a new tag is seen with a <, treat that as a new tag. (This differs
    from the HTML5 spec, which would make at attribute with a name beginning with <, but in practice this impacts too
    many pages.
    <https://github.com/jhy/jsoup/issues/797>

  * Improvement: performance tweaks when parsing start tags, data, tables.

  * Improvement: added Element.nextElementSiblings() and Element.previousElementSiblings()
    <https://github.com/jhy/jsoup/pull/1054>

  * Improvement: treat center tags as block tags.
    <https://github.com/jhy/jsoup/pull/1113>

  * Improvement: allow forms to be submitted with Content-Type=multipart/form-data without requiring a file upload;
    automatically set the mime boundary.
    <https://github.com/jhy/jsoup/pull/1058>

  * Improvement: Jsoup will now detect if an input file or URL is binary, and will refuse to attempt to parse it, with
    an IO exception. This prevents runaway processing time and wasted effort creating meaningless parsed DOM trees.
    <https://github.com/jhy/jsoup/issues/1192>

  * Bugfix: when using the tag case preserving parsing settings, certain HTML tree building rules where not followed
    for upper case tags.
    <https://github.com/jhy/jsoup/issues/1149>

  * Bugfix: when converting a Jsoup document to a W3C DOM, if an element is namespaced but not in a defined namespace,
    set it to the global namespace.
    <https://github.com/jhy/jsoup/issues/848>

  * Bugfix: attributes created with the Attribute constructor with just spaces for names would incorrectly pass
    validation.
    <https://github.com/jhy/jsoup/issues/1159>

  * Bugfix: some pseudo XML Declarations were incorrectly handled when using the XML Parser, leading to an IOOB
    exception when parsing.
    <https://github.com/jhy/jsoup/issues/1139>

  * Bugfix: when parsing URL parameter names in an attribute that is not correctly HTML encoded, and near the end of the
    current buffer, those parameters may be incorrectly dropped. (Improved CharacterReader mark/reset support.)
    <https://github.com/jhy/jsoup/pull/1154>

  * Bugfix: boolean attribute values would be returned as null, vs an empty string, when accessed via the
    Attribute#getValue() method.
    <https://github.com/jhy/jsoup/issues/1065>

  * Bugix: orphan Attribute objects (i.e. created outside of a parse or an Element) would throw an NPE on
    Attribute#setValue(val)
    <https://github.com/jhy/jsoup/issues/1107>

  * Bugfix: Element.shallowClone() was not making a clone of its attributes.
    <https://github.com/jhy/jsoup/issues/1201>

  * Bugfix: fixed an ArrayIndexOutOfBoundsException in HttpConnection.looksLikeUtf8 when testing small strings in
    specific ranges.
    <https://github.com/jhy/jsoup/issues/1172>

  * Updated jetty-server (which is used for integration tests) to latest 9.2 series (9.2.28).

*** Release 1.11.3 [2018-Apr-15]
  * Improvement: CDATA sections are now treated as whitespace preserving (regardless of the containing element), and are
    round-tripped into output HTML.
    <https://github.com/jhy/jsoup/issues/406>
    <https://github.com/jhy/jsoup/issues/965>

  * Improvement: added support for Deflate encoding.
    <https://github.com/jhy/jsoup/pull/982>

  * Improvement: when parsing <pre> tags, skip the first newline if present.
    <https://github.com/jhy/jsoup/issues/825>

  * Improvement: support nested quotes for attribute selection queries.
    <https://github.com/jhy/jsoup/pull/988>

  * Improvement: character references from Windows-1252 that are not valid Unicode are mapped to the appropriate
    Unicode replacement.
    <https://github.com/jhy/jsoup/pull/1046>

  * Improvement: accept a custom SSL socket factory in Jsoup.Connection.
    <https://github.com/jhy/jsoup/pull/1038>

  * Bugfix: "Mark has been invalidated" exception was thrown when parsing some URLs on Android <= 6.
    <https://github.com/jhy/jsoup/issues/990>

  * Bugfix: The Element.text() for <div>One</div>Two was "OneTwo", not "One Two".
    <https://github.com/jhy/jsoup/issues/812>

  * Bugfix: boolean attributes with empty string values were not collapsing in HTML output.
    <https://github.com/jhy/jsoup/issues/985>

  * Bugfix: when using the XML Parser set to lowercase normalize tags, uppercase closing tags were not correctly
    handled.
    <https://github.com/jhy/jsoup/issues/998>

  * Bugfix: when parsing from a URL, an end tag could be read incorrectly if it started on a buffer boundary.
    <https://github.com/jhy/jsoup/issues/995>

  * Bugfix: when parsing from a URL, if the remote server failed to complete its write (i.e. it writes less than the
    Content Length header promised on a gzipped stream), the parse method would incorrectly throw an unchecked
    exception. It now throws the declared IOException.
    <https://github.com/jhy/jsoup/issues/980>

  * Bugfix: leaf nodes (such as text nodes) where throwing an unsupported operation exception on childNodes(), instead
    of just returning an empty list.
    <https://github.com/jhy/jsoup/issues/1032>

  * Bugfix: documents with a leading UTF-8 BOM did not have that BOM consumed, so it acted as a zero width no-break
    space, which could impact the parse tree.
    <https://github.com/jhy/jsoup/issues/1003>

  * Bugfix: when parsing an invalid XML declaration, the parse would fail.
    <https://github.com/jhy/jsoup/issues/1015>

*** Release 1.11.2 [2017-Nov-19]
  * Improvement: added a new pseudo selector :matchText, which allows text nodes to match as if they were elements.
    This enables finding text that is only marked by a "br" tag, for example.
    <https://github.com/jhy/jsoup/issues/550>

  * Change: marked Connection.validateTLSCertificates() as deprecated.

  * Improvement: normalize invisible characters (like soft-hyphens) in Element.text().
    <https://github.com/jhy/jsoup/issues/978>

  * Improvement: added Element.wholeText(), to easily get the un-normalized text value of an element and its children.
    <https://github.com/jhy/jsoup/pull/564>
    
  * Bugfix: in a deep DOM stack, a StackOverFlow exception could occur when generating implied end tags.
    <https://github.com/jhy/jsoup/issues/966>

  * Bugfix: when parsing attribute values that happened to cross a buffer boundary, a character was dropped.
    <https://github.com/jhy/jsoup/issues/967>

  * Bugfix: fixed an issue that prevented using infinite timeouts in Jsoup.Connection.
    <https://github.com/jhy/jsoup/issues/968>

  * Bugfix: whitespace preserving tags were not honoured when nested deeper than two levels deep.
    <https://github.com/jhy/jsoup/issues/722>

  * Bugfix: an unterminated comment token at the end of the HTML input would cause an out of bounds exception.
    <https://github.com/jhy/jsoup/issues/972>

  * Bugfix: an NPE in the Cleaner which would occur if an <a href> attribute value was missing.
    <https://github.com/jhy/jsoup/issues/973>

  * Bugfix: when serializing the same document in a multiple threads, on Android, with a character set that is not ascii
    or UTF-8, an encoding exception could occur.
    <https://github.com/jhy/jsoup/issues/970>

  * Bugfix: removing a form value from the DOM would not remove it from FormData.
    <https://github.com/jhy/jsoup/pull/969>

  * Bugfix: in the W3CDom transformer, siblings were incorrectly inheriting namespaces defined on previous siblings.
    <https://github.com/jhy/jsoup/issues/977>

*** Release 1.11.1 [2017-Nov-06]
  * Updated language level to Java 7 from Java 5. To maintain Android support (of minversion 8), try-with-resources are
    not used.
    <https://github.com/jhy/jsoup/issues/899>

  * When loading content from a URL or a file, the content is now parsed as it streams in from the network or disk,
    rather than being fully buffered before parsing. This substantially reduces memory consumption & large garbage
    objects when loading large files. Note that this change means that a response, once parsed, may not be parsed
    again from the same response object unless you call response.bufferUp() first, which will buffer the full response
    into memory.
    <https://github.com/jhy/jsoup/issues/904>

  * Added Connection.Response.bodyStream(), a method to get the response body as an input stream. This is useful for
    saving a large response straight to a file, without buffering fully into memory first.

  * Performance improvements in text and HTML generation (through less GC).

  * Reduced memory consumption of text, scripts, and comments in the DOM by 40%, by refactoring the node
    hierarchy to not track childnodes or attributes by default for lead nodes. For the average document, that's about a
    30% memory reduction.
    <https://github.com/jhy/jsoup/issues/911>

  * Reduced memory consumption of Elements by refactoring their Attributes to be a simple pair of arrays, vs a
    LinkedHashSet.
    <https://github.com/jhy/jsoup/issues/911>

  * Added support for Element.selectFirst(query), to efficiently find the first matching element.

  * Added Element.appendTo(parent) to simplify slinging elements about.
    <https://github.com/jhy/jsoup/pull/662>

  * Added support for multiple headers with the same name in Jsoup.Connect

  * Added Element.shallowClone() and Node.shallowClone(), to allow cloning nodes without getting all their children.
    <https://github.com/jhy/jsoup/issues/900>

  * Updated Element.text() and the :contains(text) selector to consider &nbsp; character as spaces.

  * Updated Jsoup.connect().timeout() to implement a total connect + combined read timeout. Previously it specified
    connect and buffer read times only, so to implement a combined total timeout, you had to have another thread send
    an interupt.

  * Improved performance of Node.addChildren (was quadratic)
    <https://github.com/jhy/jsoup/pull/930>

  * Added missing support for template tags in tables
    <https://github.com/jhy/jsoup/pull/901>

  * In Jsoup.connect file uploads, added the ability to set the uploaded files' mimetype.
     <https://github.com/jhy/jsoup/issues/936>

  * Improved Node traversal, including less object creation, and partial and filtering traversor support.
    <https://github.com/jhy/jsoup/pull/849>

  * Bugfix: if a document was was redecoded after character set detection, the HTML parser was not reset correctly,
    which could lead to an incorrect DOM.
    <https://github.com/jhy/jsoup/issues/877>

  * Bugfix: attributes with the same name but different case would be incorrectly treated as different attributes.
    <https://github.com/jhy/jsoup/pull/903>

  * Bugfix: self-closing tags for known empty elements were incorrectly treated as errors.
    <https://github.com/jhy/jsoup/issues/868>

  * Bugfix: fixed an issue where a self-closing title, noframes, or style tag would cause the rest of the page to be
    incorrectly parsed as data or text.
    <https://github.com/jhy/jsoup/issues/906>

  * Bugfix: fixed an issue with unknown mixed-case tags
    <https://github.com/jhy/jsoup/pull/942>

  * Bugfix: fixed an issue where the entity resources were left open after startup, causing a warning.
    <https://github.com/jhy/jsoup/pull/928>

  * Bugfix: fixed an issue where Element.getElementsByIndexLessThan(index) would incorrectly provide the root element
    <https://github.com/jhy/jsoup/pull/918>

  * Improved parse time for pages with exceptionally deeply nested tags.
    <https://github.com/jhy/jsoup/issues/955>

  * Improvement / workaround: modified the Entities implementation to load its data from a .class vs from a jar resource.
    Faster, and safer on Android.
    <https://github.com/jhy/jsoup/issues/959>

*** Release 1.10.3 [2017-Jun-11]
  * Added Elements.eachText() and Elements.eachAttr(name), which return a list of Element's text or attribute values,
    respectively. This makes it simpler to for example get a list of each URL on a page:
    List<String> urls = doc.select("a").eachAttr("abs:href"");

  * Improved selector validation for :contains(...) with unbalanced quotes.
    <https://github.com/jhy/jsoup/issues/803>

  * Improved the speed of index based CSS selectors and other methods that use elementSiblingIndex, by a factor of 34x.
    <https://github.com/jhy/jsoup/pull/862>

  * Added Node.clearAttributes(), to simplify removing of all attributes of a Node / Element.
    <https://github.com/jhy/jsoup/issues/829>

  * Bugfix: if an attribute name started or ended with a control character, the parse would fail with a validation
    exception.
    <https://github.com/jhy/jsoup/issues/793>

  * Bugfix: Element.hasClass() and the ".classname" selector would not find the class attribute case-insensitively.
    <https://github.com/jhy/jsoup/issues/814>

  * Bugfix: In Jsoup.Connection, if a redirect contained a query string with %xx escapes, they would be double escaped
    before the redirect was followed, leading to fetching an incorrect location.

  * Bugfix: In Jsoup.Connection, if a request body was set and the connection was redirected, the body would incorrectly
    still be sent.
    <https://github.com/jhy/jsoup/pull/881>

  * Bugfix: In DataUtil when detecting the character set from meta data, and there are two Content-Types defined, use
    the one that defines a character set.
    <https://github.com/jhy/jsoup/pull/835>

  * Bugfix: when parsing unknown tags in case-sensitive HTML mode, end tags would not close scope correctly.
    <https://github.com/jhy/jsoup/issues/819>

  * In Jsoup.Connection, ensure there is no Content-Type set when being redirected to a GET.
    <https://github.com/jhy/jsoup/pull/895>

  * Bugfix: in certain locales (Turkey specifically), lowercasing and case insensitivity could fail for specific items.
    <https://github.com/jhy/jsoup/pull/820>

  * Bugfix: after an element was cloned, changes to its child list where not notifying the element correctly.
    <https://github.com/jhy/jsoup/issues/951>

*** Release 1.10.2 [2017-Jan-02]
 * Improved startup time, particularly on Android, by reducing garbage generation and CPU execution time when loading
   the HTML entity files. About 1.72x faster in this area.

 * Added Element.is(query) to check if an element matches this CSS query.

 * Added new methods to Elements: next(query), nextAll(query), prev(query), prevAll(query) to select next and previous
   element siblings from a current selection, with optional selectors.

 * Added Node.root() to get the topmost ancestor of a Node.

 * Added the new selector :containsData(), to find elements that hold data, like script and style tags.

 * Changed Jsoup.isValid(bodyHtml) to validate that the input contains only body HTML that is safe according to the
   whitelist, and does not include HTML errors. And in the Jsoup.Cleaner.isValid(Document) method, make sure the doc
   only includes body HTML.
   <https://github.com/jhy/jsoup/issues/245>
   <https://github.com/jhy/jsoup/issues/632>

 * In Whitelists, validate that a removed protocol exists before removing said protocol.

 * Allow the Jsoup.Connect thread to be interrupted when reading the input stream; helps when reading from a long stream
   of data that doesn't read timeout.
   <https://github.com/jhy/jsoup/pull/712>

 * Jsoup.Connect now uses a desktop user agent by default. Many developers were getting caught by not specifying the
   user agent, and sending the default 'Java'. That causes many servers to return different content than what they would
   to a desktop browser, and what the developer was expecting.

 * Increased the default connect/read timeout in Jsoup.Connect to 30 seconds.

 * Jsoup.Connect now detects if a header value is actually in UTF-8 vs the HTTP spec of ISO-8859, and converts
   the header value appropriately. This improves compatibility with servers that are configured incorrectly.

 * Bugfix: in Jsoup.Connect, URLs containing non-URL-safe characters were not encoded to URL safe correctly.
   <https://github.com/jhy/jsoup/issues/706>

 * Bugfix: a "SYSTEM" flag in doctype tags would be incorrectly removed.
   <https://github.com/jhy/jsoup/issues/408>

 * Bugfix: removing attributes from an Element with removeAttr() would cause a ConcurrentModificationException.

 * Bugfix: the contents of Comment nodes were not returned by Element.data()

 * Bugfix: if source checked out on Windows with git autocrlf=true, Entities.load would fail because of the \r char.

*** Release 1.10.1 [2016-Oct-23]
 * New feature: added the option to preserve case for tags and/or attributes, with ParseSettings. By default, the HTML
   parser will continue to normalize tag names and attribute names to lower case, and the XML parser will now preserve
   case, according to the relevant spec. The CSS selectors for tags and attributes remain case insensitive, per the CSS
   spec.

 * Improved support for extended HTML entities, including supplemental characters and multiple character references.
   Also reduced memory consumption of the entity tables.
   <https://github.com/jhy/jsoup/issues/602>
   <https://github.com/jhy/jsoup/issues/603>

 * Added support for *|E wildcard namespace selectors.
   <https://github.com/jhy/jsoup/pull/724>

 * Added support for setting multiple connection headers at once with Connection.headers(Map)
   <https://github.com/jhy/jsoup/pull/725>

 * Added support for setting/overriding the response character set in Connection.Response, for cases where the charset
   is not defined by the server, or is defined incorrectly.
   <https://github.com/jhy/jsoup/issues/743>

 * Improved performance of class selectors by reducing memory allocation and garbase collection.
   <https://github.com/jhy/jsoup/pull/753>

 * Improved performance of HTML output by reducing the creation of temporary attribute list iterators.
   <https://github.com/jhy/jsoup/pull/755>

 * Fixed an issue when converting to the W3CDom XML, where valid (but ugly) HTML attribute names containing characters
   like '"' could not be converted into valid XML attribute names. These attribute names are now normalized if possible,
   or not added to the XML DOM.
   <https://github.com/jhy/jsoup/issues/721>

 * Fixed an OOB exception when loading an empty-body URL and parsing with the XML parser.
   <https://github.com/jhy/jsoup/issues/727>

 * Fixed an issue where attribute names starting with a slash would be parsed incorrectly.
   <https://github.com/jhy/jsoup/pull/748>

 * Don't reuse charset encoders from OutputSettings, to make threadsafe.
   <https://github.com/jhy/jsoup/issues/740>

 * Fixed an issue in connections with a requestBody where a custom content-type header could be ignored.
   <https://github.com/jhy/jsoup/issues/756>

*** Release 1.9.2 [2016-May-17]
 * Fixed an issue where tag names that contained non-ascii characters but started with an ascii character
   would cause the parser to get stuck in an infinite loop.
   <https://github.com/jhy/jsoup/issues/704>

 * In XML documents, detect the charset from the XML prolog - <?xml encoding="UTF-8"?>
   <https://github.com/jhy/jsoup/issues/701>

 * Fixed an issue where created XML documents would have an incorrect prolog.
   <https://github.com/jhy/jsoup/issues/652>

 * Fixed an issue where you could not use an attribute selector to find values containing unbalanced braces or
   parentheses.
   <https://github.com/jhy/jsoup/issues/611>

 * Fixed an issue where namespaced tags (like <fb:comment>) would cause Element.cssSelector() to fail.
   <https://github.com/jhy/jsoup/pull/677>

*** Release 1.9.1 [2016-Apr-16]
 * Added support for HTTP and SOCKS request proxies, specifiable per connection.
   <https://github.com/jhy/jsoup/pull/570>

 * Added support for sending plain HTTP request bodies in POST and PUT requests, with Connection.requestBody(String).

 * Added support in Jsoup.Connect for HEAD, OPTIONS, TRACE.
   <https://github.com/jhy/jsoup/issues/613>

 * Added support for HTTP 307 Temporary Redirect (replays posts, if applicable).
   <https://github.com/jhy/jsoup/pull/666>

 * Performance improvements when parsing HTML, particularly for Android Dalvik.

 * Added support for writing HTML into Appendable objects (like OutputStreamWriter), to enable stream serialization.
   <https://github.com/jhy/jsoup/pull/470/>

 * Added support for XML namespaces when converting jsoup documents to W3C documents.
   <https://github.com/jhy/jsoup/pull/672>

 * Added support for UTF-16 and UTF-32 character set detection from byte-order-marks (BOM).
   <https://github.com/jhy/jsoup/issues/695>

 * Added support for tags with non-ascii (unicode) letters.
   <https://github.com/jhy/jsoup/issues/667>

 * Added Connection.data(key) to retrieve a data KeyVal by its key. Useful to update form data before submission.

 * Fixed an issue in the Parent selector where it would not match against the root element it was applied to.
   <https://github.com/jhy/jsoup/pull/619>

 * Fix an issue where elements.select(query) would not return every matching element if they had the same content.
   <https://github.com/jhy/jsoup/issues/614>

 * Added not-null validators to Element.appendText() and Element.prependText()
   <https://github.com/jhy/jsoup/issues/690>

 * Fixed an issue when moving moving nodes using Element.insert(index, children) where the sibling index would be set
   incorrectly, leading to the original loads being lost.
   <https://github.com/jhy/jsoup/issues/689>

 * Reverted Node.equals() and Node.hashCode() back to identity (object) comparisons, as deep content inspection
   had negative performance impacts and hashkey stability problems. Functionality replaced with Node.hasSameContent().
   <https://github.com/jhy/jsoup/issues/688>

 * In Jsoup.Connect, if the same header key is seen multiple times, combine their values with a comma per the HTTP RFC,
   instead of keeping just one value. Also fixes an issue where header values could be out of order.
   <https://github.com/jhy/jsoup/issues/618>

*** Release 1.8.3 [2015-Aug-02]
 * Added support for custom boolean attributes.
   <https://github.com/jhy/jsoup/pull/555>

 * When fetching XML URLs, automatically switch to the XML parser instead of the HTML parser.
   <https://github.com/jhy/jsoup/pull/574>

 * Performance improvement on parsing larger HTML pages. On Android KitKat, around 1.7x times faster. On Android
   Lollipop, ~ 1.3x faster. Improvements largely from re-ordering the HtmlTreeBuilder methods based on analysis of
   various websites; also from further memory reduction for nodes with no children, and other tweaks.
   
 * Fixed an issue in Element.getElementSiblingIndex (and related methods) where sibling elements with the same content
   would incorrectly have the same sibling index.
   <https://github.com/jhy/jsoup/issues/554>

 * Fixed an issue where unexpected elements in a badly nested table could be moved to the wrong location in the
   document.
   <https://github.com/jhy/jsoup/issues/552>

 * Fixed an issue where a table nested within a TH cell would parse to an incorrect tree.
   <https://github.com/jhy/jsoup/issues/575>

 * When serializing a document using the XHTML encoding entities, if the character set did not support &nbsp; chars
   (such as Shift_JIS), the character would be skipped. For visibility, will now always output &xa0; when using XHTML
   encoding entities (as &nbsp; is not defined), regardless of the output character set.
   <https://github.com/jhy/jsoup/issues/523>

 * Fixed an issue when resolving URLs, if the absolute URL had no path, the relative URL was not normalized correctly.
   Also fixed an issue where connections that were redirected to a relative URL did not have the same normalization
   rules as a URL read from Nodes.absUrl(String).
   <https://github.com/jhy/jsoup/issues/585>

 * When serialising XML, ensure that '<' characters in attributes are escaped, per spec. Not required in HTML.
   <https://github.com/jhy/jsoup/issues/528>

*** Release 1.8.2 [2015-Apr-13]
 * Performance improvements for parsing HTML on Android, of 1.5x to 1.9x, with larger parses getting a bigger
   speed increase. For non-Android JREs, around 1.1x to 1.2x.

 * Dramatic performance improvement in HTML serialization on Android (KitKat and later), of 115x. Improvement by working
   around a character set encoding speed regression in Android.
   <https://github.com/jhy/jsoup/issues/383>

 * Performance improvement for the class name selector on Android (.class) of 2.5x to 14x. Around 1.2x
   on non-Android JREs.

 * File upload support. Added the ability to specify input streams for POST data, which will upload content in
   MIME multipart/form-data encoding.

 * Add a meta-charset element to documents when setting the character set, so that the document's charset is
   unambiguous.
   <https://github.com/jhy/jsoup/pull/486>

 * Added ability to disable TLS (SSL) certificate validation. Helpful if you're hitting a host with a bad cert,
   or your JDK doesn't support SNI.
   <https://github.com/jhy/jsoup/pull/343>

 * Added ability to further tweak the canned Cleaner Whitelists by removing existing settings.
   <https://github.com/jhy/jsoup/pull/449>

 * Added option in Cleaner Whitelist to allow linking to in-page anchors (#)
   <https://github.com/jhy/jsoup/pull/441>

 * Use a lowercase doctype tag for HTML5 documents.

 * Add support for 201 Created with redirect, and other status codes. Treats any HTTP status code 2xx or 3xx as an OK
   response, and follow redirects whenever there is a Location header.
   <https://github.com/jhy/jsoup/issues/312>

 * Added support for HTTP method verbs PUT, DELETE, and PATCH.

 * Added support for overriding the default POST character of UTF-8
   <https://github.com/jhy/jsoup/pull/491>

 * W3C DOM support: added ability to convert from a jsoup document to a W3C document, with the W3Dom helper class.

 * In the HtmlToPlainText example program, added the ability to filter using a CSS selector. Also clarified
   the usage documentation.

 * Fixed validation of cookie names in HttpConnection cookie methods.
   <https://github.com/jhy/jsoup/pull/377>

 * Fixed an issue where <option> tags would be missed when preparing a form for submission if missing a selected
   attribute.

 * Fixed an issue where submitting a form would incorrectly include radio and checkbox values without the checked
   attribute.

 * Fixed an issue where Element.classNames() would return a set containing an empty class; and may have extraneous
   whitespace.
   <https://github.com/jhy/jsoup/pull/469>

 * Fixed an issue where attributes selected by value were not correctly space normalized.
   <https://github.com/jhy/jsoup/pull/526>

 * In head+noscript elements, treat content as character data, instead of jumping out of head parsing.
   <https://github.com/jhy/jsoup/pull/540>

 * Fixed performance issue when parsing HTML with elements with many children that need re-parenting.
   <https://github.com/jhy/jsoup/pull/506>

 * Fixed an issue where a server returning an unsupport character set response would cause a runtime
   UnsupportedCharsetException, instead of falling back to the default UTF-8 charset.
   <https://github.com/jhy/jsoup/pull/509>

 * Fixed an issue where Jsoup.Connection would throw an IO Exception when reading a page with zero content-length.
   <https://github.com/jhy/jsoup/issues/538>

 * Improved the equals() and hashcode() methods in Node, to consider all their child content, for DOM tree comparisons.
   <https://github.com/jhy/jsoup/issues/537>

 * Improved performance in Selector when searching multiple roots.
   <https://github.com/jhy/jsoup/issues/518>

*** Release 1.8.1 [2014-Sep-27]
 * Introduced the ability to chose between HTML and XML output, and made HTML the default. This means img tags are
   output as <img>, not <img />. XML is the default when using the XmlTreeBuilder. Control this with the
   Document.OutputSettings.syntax() method.

 * Improved the performance of Element.text() by 3.2x

 * Improved the performance of Element.html() by 1.7x

 * Improved file read time by 2x, giving around a 10% speed improvement to file parses.
   <https://github.com/jhy/jsoup/issues/248>

 * Tightened the scope of what characters are escaped in attributes and textnodes, to align with the spec. Also, when
   using the extended escape entities map, only escape a character if the current output charset does not support it.
   This produces smaller, more legible HTML, with greater control over the output (by setting charset and escape mode).

 * If pretty-print is disabled, don't trim outer whitespace in Element.html()
   <https://github.com/jhy/jsoup/issues/368>

 * In the HTML Cleaner, allow span tags in the basic whitelist, and span and div tags in the relaxed whitelist.

  * Added Element.cssSelector(), which returns a unique CSS selector/path for an element.
    <https://github.com/jhy/jsoup/pull/459>

 * Fixed an issue where <svg><img/></svg> was parsed as <svg><image/></svg>
   <https://github.com/jhy/jsoup/issues/364>

 * Fixed an issue where a UTF-8 BOM character was not detected if the HTTP response did not specify a charset, and
   the HTML body did, leading to the head contents incorrectly being parsed into the body. Changed the behavior so that
   when the UTF-8 BOM is detected, it will take precedence for determining the charset to decode with.
   <https://github.com/jhy/jsoup/issues/348>

 * Relaxed doctype validation, allowing doctypes to not specify a name.
   <https://github.com/jhy/jsoup/issues/460>

 * Fixed an issue in parsing a base URI when loading a URL containing a http-equiv element.
   <https://github.com/jhy/jsoup/issues/440>

 * Fixed an issue for Java 1.5 / Android 2.2 compatibility, and verify it doesn't regress.
   <https://github.com/jhy/jsoup/issues/375>
   <https://github.com/jhy/jsoup/pull/403>

 * Fixed an issue that would throw an NPE when trying to set invalid HTML into a title element.
   <https://github.com/jhy/jsoup/pull/410>

 * Added support for quoted attribute values in CSS Selectors
   <https://github.com/jhy/jsoup/pull/400>

 * Fixed support for nth-of-type selectors with unknown tags.
   <https://github.com/jhy/jsoup/pull/402>

 * Added support for 'application/*+xml' mimetypes.
   <https://github.com/jhy/jsoup/pull/444>

 * Fixed support for allowing script tags in cleaner whitelists.
   <https://github.com/jhy/jsoup/issues/299>
   <https://github.com/jhy/jsoup/issues/388>

 * In FormElements, don't submit disabled inputs, and use 'on' as checkbox value default.
   <https://github.com/jhy/jsoup/issues/489>

*** Release 1.7.3 [2013-Nov-10]
 * Introduced FormElement, providing easy access to form controls and their data, and the ability to submit forms
   with Jsoup.Connect.

 * Reduced GC impact during HTML parsing, with 17% fewer objects created, and 3% faster parses.

 * Reduced CSS selection time by 26% for common queries.

 * Improved HTTP character set detection.
   <https://github.com/jhy/jsoup/pull/325> <https://github.com/jhy/jsoup/issues/321>

 * Added Document.location, to get the URL the document was retrieved from. Helpful if connection was redirected.
   <https://github.com/jhy/jsoup/pull/306>

 * Fixed support for self-closing script tags.
   <https://github.com/jhy/jsoup/issues/305>

 * Fixed a crash when reading an unterminated CDATA section.
   <https://github.com/jhy/jsoup/issues/349>

 * Fixed an issue where elements added via the adoption agency algorithm did not preserve their attributes.
   <https://github.com/jhy/jsoup/issues/313>

 * Fixed an issue when cloning a document with extremely nested elements that could cause a stack-overflow.
   <https://github.com/jhy/jsoup/issues/290>

 * Fixed an issue when connecting or redirecting to a URL that contains a space.
   <https://github.com/jhy/jsoup/pull/354> <https://github.com/jhy/jsoup/issues/114>

 * Added support for the HTTP/1.1 Temporary Redirect (307) status code.
   <https://github.com/jhy/jsoup/issues/452>

*** Release 1.7.2 [2013-Jan-27]
 * Added support for supplementary characters outside of the Basic Multilingual Plane.
   <https://github.com/jhy/jsoup/issues/288> <https://github.com/jhy/jsoup/pull/289>

 * Added support for structural pseudo CSS selectors, including :first-child, :last-child, :nth-child, :nth-last-child,
   :first-of-type, :last-of-type, :nth-of-type, :nth-last-of-type, :only-child, :only-of-type, :empty, and :root
   <https://github.com/jhy/jsoup/pull/208>

 * Added a maximum body response size to Jsoup.Connection, to prevent running out of memory when trying to read
   extremely large documents. The default is 1MB.

 * Refactored the Cleaner to traverse rather than recurse child nodes, to avoid the risk of overflowing the stack.
   <https://github.com/jhy/jsoup/issues/246>

 * Added Element.insertChildren(), to easily insert a list of child nodes at a specific index.
   <https://github.com/jhy/jsoup/issues/239>

 * Added Node.childNodesCopy(), to create an independent copy of a Node's children.

 * When parsing in XML mode, preserve XML declarations (<?xml ... ?>).
   <https://github.com/jhy/jsoup/issues/242>

 * Introduced Parser.parseXmlFragment(), to allow easy parsing of XML fragments.
   <https://github.com/jhy/jsoup/issues/279>

 * Allow Whitelist test methods to be extended
   <https://github.com/jhy/jsoup/issues/85>

 * Added Document.OutputSettings.outline mode, to aid HTML debugging by printing out in outline mode, similar to
   browser HTML inspectors.
   <https://github.com/jhy/jsoup/issues/273>

 * When parsing, allow all tags to self-close. Tags that aren't expected to self-close will get an end tag.
   <https://github.com/jhy/jsoup/issues/258>

 * Fixed an issue when parsing <textarea>/RCData tags containing unescaped closing tags that would drop the traling >.

 * Corrected the javadoc for Element#child() to note that it throws IndexOutOfBounds.
   <https://github.com/jhy/jsoup/issues/277>

 * When cloning an Element, reset the classnames set so as not to hold a pointer to the source's.
   <https://github.com/jhy/jsoup/issues/278>

 * Limit how far up the stack the formatting adoption agency algorithm will travel, to prevent the chance of a run-away
   parse when the HTML stack is hopelessly deep.
   <https://github.com/jhy/jsoup/issues/234>

 * Modified Element.text() to build text by traversing child nodes rather than recursing. This avoids stack-overflow
   errors when the DOM is very deep and the VM stack-size is low.
   <https://github.com/jhy/jsoup/issues/271>

*** Release 1.7.1 [2012-Sep-23]
 * Improved parse time, now 2.3x faster than previous release, with lower memory consumption.

 * Reduced memory consumption when selecting elements.

 * Introduced finer granularity of exceptions in Jsoup.connect, including HttpStatusException and
   UnsupportedMimeTypeException.
   <https://github.com/jhy/jsoup/issues/229>

 * Fixed an issue when determining the Windows-1254 character-set from a meta tag when run in the Turkish locale.
   <https://github.com/jhy/jsoup/issues/191>

 * Fixed whitespace preservation in <textarea> tags.
   <https://github.com/jhy/jsoup/issues/167>

 * In jsoup.connect, fail faster if the return content type is not supported.
   <https://github.com/jhy/jsoup/issues/153>

 * In jsoup.clean, allow custom OutputSettings, to control pretty printing, character set, and entity escaping.
   <https://github.com/jhy/jsoup/issues/148>

 * Fixed an issue that prevented frameset documents to be cleaned by the Cleaner.
   <https://github.com/jhy/jsoup/issues/154>

 * Fixed an issue when normalising whitespace for strings containing high-surrogate characters.
   <https://github.com/jhy/jsoup/issues/214>

 * If a server doesn't specify a content-type header, treat that as OK.
   <https://github.com/jhy/jsoup/issues/213>

 * If a server returns an unsupported character-set header, attempt to decode the content with the default charset
   (UTF8), instead of bailing with an unsupported charset exception.
   <https://github.com/jhy/jsoup/issues/215>

 * Removed an unnecessary synchronisation in Tag.valueOf, allowing multi-threaded parsing to run faster.
   <https://github.com/jhy/jsoup/issues/238>

 * Made entity decoding less greedy, so that non-entities are less likely to be incorrectly treated as entities.
   <https://github.com/jhy/jsoup/issues/224>

 * Whitespace normalise document.title() output.
   <https://github.com/jhy/jsoup/issues/168>

 * In Jsoup.connection, enforce a connection disconnect after every connect. This precludes keep-alive connections to
   the same host, but in practise many implementations will leak connections, particularly on error.

*** Release 1.6.3 [2012-May-28]
 * Fixed parsing of group-or commas in CSS selectors, to correctly handle sub-queries containing commas.
   <https://github.com/jhy/jsoup/issues/179>

 * If a node has no parent, return null on previousSibling and nextSibling instead of throwing a null pointer exception.
   <https://github.com/jhy/jsoup/issues/184>

 * Updated Node.siblingNodes() and Element.siblingElements() to exclude the current node (a node is not its own sibling).

 * Fixed HTML entity parser to correctly parse entities like frac14 (letter + number combo).
   <https://github.com/jhy/jsoup/issues/145>

 * Fixed issue where contents of a script tag within a comment could be incorrectly parsed.
   <https://github.com/jhy/jsoup/issues/115>

 * Fixed GAE support: load HTML entities from a file on startup, instead of embedding in the class.

 * Fixed NPE when HTML fragment parsing a <style> tag
   <https://github.com/jhy/jsoup/issues/189>

 * Fixed issue with :all pseudo-tag in HTML sanitizer when cleaning tags previously defined in whitelist
   <https://github.com/jhy/jsoup/issues/156>

 * Fixed NPE in Parser.parseFragment() when context parameter is null.
   <https://github.com/jhy/jsoup/issues/195>

 * In HTML whitelists, when defining allowed attributes for a tag, automatically add the tag to the allowed list.

*** Release 1.6.2 [2012-Mar-27]
 * Added a simplified XML parsing mode, which can usefully parse valid and invalid XML, but does not enforce any HTML
   document structure or special tag behaviour.

 * Added the optional ability to track errors when tokenising and parsing.

 * Added jsoup.connect.cookies(Map) method, to set multiple cookies at once, possibly from a prior request.

 * Added Element.textNodes() and Element.dataNodes(), to easily access an element's children text nodes and data nodes.

 * Added an example program that demonstrates how to format HTML as plain-text, and the use of the NodeVisitor interface.

 * Added Node.traverse() and Elements.traverse() methods, to iterate through a node's descendants.
 
 * Updated jsoup.connect so that when requests made as POSTs are redirected, the redirect is followed as a GET.
   <https://github.com/jhy/jsoup/issues/120>

 * Updated the Cleaner and whitelists to optionally preserve related links in elements, instead of converting them
   to absolute links.

 * Updated the Cleaner to support custom allowed protocols such as "cid:" and "data:".
   <https://github.com/jhy/jsoup/issues/127>

 * Updated handling of <base href> tags, to act on only the first one seen when parsing, to align with modern browsers.

 * Updated Node.setBaseUri(), to recursively set on all the node's descendants.

 * Fixed handling of null characters within comments.
   <https://github.com/jhy/jsoup/issues/121>

 * Tweaked escaped entity detection in attributes to not treat &entity_... as an entity form.
   <https://github.com/jhy/jsoup/issues/129>

 * Fixed doctype tokeniser to allow whitespace between name and public identifier.

 * Fixed issue where comments within a table tag would be duplicate-fostered into body.
   <https://github.com/jhy/jsoup/pull/165>

 * Fixed an issue where a spurious byte-order-mark at the start of a document would cause the parser to miss head
   contents.
   <https://github.com/jhy/jsoup/issues/134>

 * Fixed an issue where content after a frameset could cause a NPE crash. Now correctly implements spec and ignores
   the trailing content.
   <https://github.com/jhy/jsoup/issues/162>

 * Tweaked whitespace checks to align with HTML spec
   <https://github.com/jhy/jsoup/pull/175>

 * Tweaked HTML output of closing script and style tags to not add an extraneous newline when pretty-printing.

 * Substantially reduced default memory allocation within Node.outerHtml, to reduce memory pressure when serialising
   smaller DOMs.
   <https://github.com/jhy/jsoup/issues/143>

*** Release 1.6.1 [2011-Jul-02]
 * Fixed Java 1.5 compatibility.
   <https://github.com/jhy/jsoup/issues/103>

 * Fixed an issue when parsing <script> tags in body where the tokeniser wouldn't switch to the InScript state, which
   meant that data wasn't parsed correctly.
   <https://github.com/jhy/jsoup/issues/104>

 * Fixed an issue with a missing quote when serialising DocumentType nodes.
   <https://github.com/jhy/jsoup/issues/109>

 * Fixed issue where a single 0 character was lexed incorrectly as a null character.
   <https://github.com/jhy/jsoup/issues/107>

 * Fixed normalisation of carriage returns to newlines on input HTML.
   <https://github.com/jhy/jsoup/issues/110>

 * Disabled memory mapped files when loading files from disk, to improve compatibility in Windows environments.

*** Release 1.6.0 [2011-Jun-13]
 * HTML5 conformant parser. Complete reimplementation of HTML tokenisation and parsing, to implement the
   http://whatwg.org/html spec. This ensures jsoup parses HTML identically to current modern browsers.

 * When parsing files from disk, files are loaded via memory mapping, to increase parse speed.

 * Reduced memory overhead and lowered garbage collector pressure with Attribute, Node and Element model optimisations.

 * Improved "abs:" absolute URL handling in Elements.attr("abs:href") and Node.hasAttr("abs:href").
   <https://github.com/jhy/jsoup/issues/97>

 * Fixed cookie handling issue in jsoup.Connect where empty cookies would cause a validation exception.
   <https://github.com/jhy/jsoup/issues/87>

 * Added jsoup.Connect configuration options to allow HTTP errors to be ignored, and the content-type to be ignored.
   Contributed by Jesse Piascik (piascikj)
   <https://github.com/jhy/jsoup/pull/78>

 * Added Node.before(node) and Node.after(node), to allow existing nodes to be moved, or new nodes to be inserted, into
   precise DOM positions.

 * Added Node.unwrap() and Elements.unwrap(), to remove a node but keep its contents. Useful for e.g. removing unwanted
   formatting tags.
   <https://github.com/jhy/jsoup/issues/100>

 * Now handles unclosed <title> tags in document by breaking out of the title at the next start tag, instead of
   eating up to the end of the document.
   <https://github.com/jhy/jsoup/issues/82>

 * Added OSGi bundle support to the jsoup package jar.
   <https://github.com/jhy/jsoup/issues/98>

*** Release 1.5.2 [2011-Feb-27]
 * Fixed issue with selector parser where some boolean AND + OR combined queries (e.g. "meta[http-equiv], meta[content]")
   were being parsed incorrectly as OR only queries (e.g. former as "meta, [http-equiv], meta[content]")

 * Fixed issue where a content-type specified in a meta tag may not be reliably detected, due to the above issue.

 * Updated Element.text() and Element.ownText() methods to ensure <br> tags output as whitespace.

 * Tweaked Element.outerHtml() method to not generate initial newline on first output element.

 *** Release 1.5.1 [2011-Feb-19]

 * Integrated new single-pass selector evaluators, contributed by knz (Anton Kazennikov). This significantly speeds up
   the execution of combined selector queries.

 * Implemented workaround to fix Scala support. Contributed by bbeck (Brandon Beck).

 * Added ability to change an element's tag with Element.tagName(String), and to change many at once
   with Elements.tagName(String).

 * Added Node.wrap(html), Node.before(html), and Node.after(html), to allow HTML to be easily added to all nodes. These
   functions were previously supported on Elements only.

 * Added TextNode.splitText(index), which allows a text node to be split into two nodes at a specified index point.
   This is convenient if you need to surround some text in an element.

 * Updated Jsoup.Connection so that cookies set on a redirect response will be included on both the redirected request
   and response.

 * Infinite redirection loops in Jsoup.Connect are now prevented.

 * Allow Jsoup.Connect to parse application/xml and application/xhtml+xml responses.

 * Modified Jsoup.Connect to always follow relative links, regardless of the underlying HTTP sub-system.

 * Defined U (underline) element as an inline tag.

 * Force strict entity matching (must be &xxx; and not &xxx) in element attributes.

 * Implemented clone method for Elements (contributed by knz).

 * Fixed tokeniser optimisation when scanning for missing data element close tags.

 * Fixed issue when using descendant regex attribute selectors. 

  *** Release 1.4.1 [2010-Nov-23]

 * Added ability to load and parse HTML from an input stream.

 * Implemented Node.clone() to create deep, independent copies of Nodes, Elements, and Documents.

 * Added :not() selector, to find elements that do not match the selector. E.g. div:not(.logo) finds divs that
   do not have the "logo" class name.

 * Added Elements.not(selector) method, to remove undesired results from selector results.

 * Implemented DataNode.setWholeData() to allow updating of script and style data contents.

 * Relaxed parse rules of H1 - H6, to allow nested content. This is against spec, but matches browser and publisher
   behaviour.

 * Relaxed parse rule of SPAN to treat as block, to allow nested block content.

 * Fixed issue in jsoup.connect when extracting character set from content-type header; now supports quoted
   charset declaration.
   
 * Fixed support for jsoup.connect to follow redirects between http & https URLs.

 * Document normalisation now more enthusiastically enforces the correct document structure.

 * Support node.outerHtml() method when node has no parent (e.g. when it has been removed from its DOM tree)

 * Fixed support for HTML entities with numbers in name (e.g. &frac34, &sup1).

 * Fixed absolute URL generation from relative URLs which are only query strings.

*** Release 1.3.3 [2010-Sep-19]
 * Implemented Elements.empty() and Elements.remove(). This allows easy element removal, like:
    doc.select("iframe").remove();
    
 * Fixed issue in Entities when unescaping &#36; ("$")
   <http://github.com/jhy/jsoup/issues/issue/34>

 * Added restricted XHTML output entity option
   <http://github.com/jhy/jsoup/issues/issue/35>

*** Release 1.3.2 [2010-Aug-30]
 * Treat HTTP headers as case insensitive in Jsoup.Connection. Improves compatibility for HTTP responses.

 * Improved malformed table parsing by implementing ignorable end tags.

*** Release 1.3.1 [2010-Aug-23]
 * Removed dependency on Apache Commons-lang. Jsoup now has no external dependencies.

 * Added new Connection implementation, to enable easier and richer HTTP requests that parse to Documents. This includes
   support for gzip responses, cookies, headers, data parameters, user-agent, referrer, etc.
  
 * Added Element.ownText() method, to get only the direct text of an element, not including the text of its children.
 
 * Added support for selectors :containsOwn(text) and :matchesOwn(regex), to supplement Element.ownText().

 * Added support for non-pretty-printed HTML output, to more closely mirror the input HTML.

 * Further speed optimisations for parsing and output generation.
 
 * Fixed support for case-sensitive HTML escape entities.
   <http://github.com/jhy/jsoup/issues/issue/31>
 
 * Fixed issue when parsing tags with keyless attributes.
   <http://github.com/jhy/jsoup/issues/issue/32>

*** Release 1.2.3 [2010-Aug-04]
 * Added support for automatic input character set detection and decoding. Jsoup now automatically detects the encoding
   character set when parsing HTML from a File or URL. The parser checks the content-type header, then the
   <meta http-equiv> or <meta charset> tag, and finally falls back to UTF-8.

 * Added ability to configure the document's output charset, to control which characters are HTML escaped, and which
   are kept intact. The output charset defaults to the document's input charset. This simplifies non-ascii output.

 * Added full support for all new HTML5 tags.

 * Added support for HTML5 dataset custom data attributes, with the Element.dataset() map.

 * Added support for the [^attributePrefix] selector query, to find elements with attributes starting with a prefix.
   Useful for finding elements with datasets: [^data-] matches <p data-name="jsoup">

 * Added support for namespaced elements (<fb:name>) and selectors to find them (fb|name)

 * Implemented Node.ownerDocument DOM method

 * Improved implicit table element handling (particularly around thead, tbody, and tfoot).

 * Improved HTML output format for empty elements and auto-detected self closing tags

 * Changed DT & DD tags to block-mode tags, to follow practice over spec

 * Added support for tag names with - and _ (<abc_foo>, <abc-foo>)

 * Handle tags with internal trailing space (<foo >)
 
 * Fixed support for character class regular expressions in [attr=~regex] selector

*** Release 1.2.2 [2010-Jul-11]
 
 * Performance optimisation:
    - core HTML parser engine now 3.5 times faster
    - HTML generator now 2.5 times faster
    - much lower memory use and garbage collection time
    
 * Added support for :matches(regex) selector, to find elements containing text matching regular expression
 
 * Added support for [key~=regex] attribute selector, to find elements with attribute values matching regular expression

 * Upgraded the selector query parser to allow nested selectors like 'div:has(p:matches(regex))'

*** Release 1.2.1 [2010-Jun-21]
 * Added .before(html) and .after(html) methods to Element and Elements, to insert sibling HTML
 
 * Added :contains(text) selector, to search for elements containing the specified text

 * Added :has(selector) pseudo-selector
     <http://github.com/jhy/jsoup/issues/issue/20>

 * Added Element#parents and Elements#parents to retrieve an element's ancestor chain
     <http://github.com/jhy/jsoup/issues/issue/20>

 * Fixes an issue where appending / prepending rows to a table (or  to similar implicit
    element structures) would create a redundant wrapping elements
       <http://github.com/jhy/jsoup/issues/issue/21>

 * Improved implicit close tag heuristic detection when parsing malformed HTML

 * Fixes an issue where text content after a script (or other data-node) was
     incorrectly added to the data node.
       <http://github.com/jhy/jsoup/issues/issue/22>

 * Fixes an issue where text order was incorrect when parsing pre-document
    HTML.
      <http://github.com/jhy/jsoup/issues/issue/23>

*** Release 1.1.1 [2010-Jun-08]
 * Added selector support for :eq, :lt, and :gt
 	<http://github.com/jhy/jsoup/issues/issue/16>

 * Added TextNode#text and TextNode#text(String)
 	<http://github.com/jhy/jsoup/issues/issue/18>

 * Throw exception if trying to parse non-text content
 	<http://github.com/jhy/jsoup/issues/issue/17>

 * Added Node#remove and Node#replaceWith
 	<http://github.com/jhy/jsoup/issues/issue/19>

 * Allow _ and - in CSS ID selectors (per CSS spec).
 	<http://github.com/jhy/jsoup/issues/issue/10>
 
 * Relative links are resolved to absolute when cleaning, to normalize
    output and to verify safe protocol. (Were previously discarded.)
      <http://github.com/jhy/jsoup/issues/issue/12>
 
 * Allow combinators at start of selector query, for query refinements
 	  <http://github.com/jhy/jsoup/issues/issue/13>

 * Added Element#val() and #val(String) methods, for form values
 	  <http://github.com/jhy/jsoup/issues/issue/14>

 * Changed textarea contents to parse as TextNodes, not DataNodes,
    so contents visible to text() (and val(), as treated as form input)

 * Fixed support for Java 1.5

*** Release 0.3.1 (2010-Feb-20)
 * New features: supports Elements#html(), html(String),
    prepend(String), append(String); bulk methods for corresponding
    methods in Element.

 * New feature: Jsoup.isValid(html, whitelist) method for user input
    form validation.
 
 * Improved Elements.attr(String) to find first matching element
    with attribute.

 * Fixed assertion error when cleaning HTML with empty attribute
 	  <http://github.com/jhy/jsoup/issues/issue/7>

*** Release 0.2.2 (2010-Feb-07)
 * jsoup packages are now available in the Maven central repository.
 
 * New feature: supports Element#addClass, removeClass, toggleClass;
    also collection class methods on Elements.
 * New feature: supports Element#wrap(html) and Elements#wrap(html).
 * New selector syntax: supports E + F adjacent sibling selector
 * New selector systax: supports E ~ F preceding sibling selector
 * New: supports Element#elementSiblingIndex()

 * Improved document normalisation.
 * Improved HTML string output format (pretty-print)
 
 * Fixed absolute URL resolution issue when a base tag has no href.

*** Release 0.1.2 (2010-Feb-02)
 * Fixed unrecognised tag handler to be more permissive
    <http://github.com/jhy/jsoup/issues/issue/1>


*** Release 0.1.1 (2010-Jan-31)
 * Initial beta release of jsoup<|MERGE_RESOLUTION|>--- conflicted
+++ resolved
@@ -11,22 +11,20 @@
   * Improvement: ensure HTTP keepalives work when fetching content via body() and bodyAsBytes().
     <https://github.com/jhy/jsoup/issues/1232>
 
-<<<<<<< HEAD
   * Improvement: set the default max body size in Jsoup.Connection to 2MB (up from 1MB) so fewer people get trimmed
     content if they have not set it, but still in sensible bounds. Also updated the default user-agent to improve
     default compatibility.
 
   * Improvement: dramatic speed improvement when bulk inserting child nodes into an element (wrapping contents).
     <https://github.com/jhy/jsoup/issues/1281>
+
+  * Improvement: added Element#childrenSize() as a convenience to get the size of an element's element children.
+    <https://github.com/jhy/jsoup/pull/1291>
 
   * Bugfix: on pages fetch by Jsoup.Connection, a "Mark Invalid" exception might be incorrectly thrown, or the page may
     miss some data. This occurred on larger pages when the file transfer was chunked, and an invalid HTML entity
     happened to cross a chunk boundary.
     <https://github.com/jhy/jsoup/issues/1218>
-=======
-  * Improvement: added Element#childrenSize() as a convenience to get the size of an element's element children.
-    <https://github.com/jhy/jsoup/pull/1291>
->>>>>>> 4e097487
 
   * Bugfix: if duplicate attributes in an element exist, retain the first vs the last attribute with the same name. Case
     aware (HTML case-insensitive names, XML are case-sensitive).
